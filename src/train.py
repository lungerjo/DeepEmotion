from utils.dataset import get_data_loaders
import os
import hydra
from omegaconf import DictConfig, OmegaConf
import torch
import torch.nn as nn
import torch.optim as optim
from models.logistic_regression import LogisticRegressionModel, Small3DCNNClassifier
import time
import wandb
import pickle
from collections import Counter
from tqdm import tqdm

@hydra.main(config_path="./configs", config_name="base", version_base="1.2")
def main(cfg: DictConfig) -> None:
    """
    Main function that initializes the DataLoader, processes the dataset,
    and trains a logistic regression model.
    """
    cfg_dict = OmegaConf.to_container(cfg, resolve=True)
<<<<<<< HEAD
    if cfg.wandb:
        wandb.init(project="DeepEmotion", config=cfg_dict)

=======
    wandb.init(project="DeepEmotion", config=cfg_dict)
>>>>>>> dfde5f0e
    device = torch.device("cuda" if torch.cuda.is_available() else "cpu")
    if cfg.verbose:
        print(f"Device: {device}")
        print("Loading dataloader...")
        
    train_dataloader, val_dataloader = get_data_loaders(cfg)
    print(f"Loaded Observations: {len(train_dataloader.dataset) + len(val_dataloader.dataset)}")
    output_dim = len(cfg.data.emotion_idx)
    model = Small3DCNNClassifier(output_dim=output_dim)
    model = model.to(device)
    criterion = nn.CrossEntropyLoss()
    optimizer = optim.Adam(model.parameters(), lr=cfg.data.learning_rate, weight_decay=cfg.data.weight_decay)
    save_dir = cfg.data.save_model_path
    os.makedirs(save_dir, exist_ok=True) if not os.path.exists(save_dir) else None
    
    best_val_accuracy = 0.0
    for epoch in range(cfg.train.epochs):
        start_time = time.time()
        total_loss = 0.0
        correct_predictions = 0
        total_samples = 0

        model.train()
        for batch in tqdm(train_dataloader):
            # Extract data and labels
            data, labels = batch["data_tensor"], batch["label_tensor"]
            data = data.float().to(device)  # Ensure data is float for model input
            labels = labels.long().to(device)  # Ensure labels are integers for CrossEntropyLoss
            # Forward pass
            output = model(data)
            # Log raw predictions if desired
            if cfg.wandb:
                wandb.log({
                    "labels": labels.detach().cpu().numpy(),
                    "predictions": output.argmax(dim=1).detach().cpu().numpy()
                })
            
            # Calculate loss
            loss = criterion(output, labels)  # No need to one-hot encode labels
            # Backward pass
            optimizer.zero_grad()
            loss.backward()
            optimizer.step()
            # Accumulate metrics
            total_loss += loss.item()
            _, predictions = torch.max(output, dim=1)  # Get class predictions
            correct_predictions += (predictions == labels).sum().item()
            total_samples += labels.size(0) 
        
        # Calculate epoch metrics
        end_time = time.time()
        epoch_duration = end_time - start_time
        accuracy = correct_predictions / total_samples if total_samples > 0 else 0
        normalized_loss = total_loss / total_samples if total_samples > 0 else 0
        # Log epoch metrics to WandB
<<<<<<< HEAD
        if cfg.wandb:
            wandb.log({
                "epoch_loss": normalized_loss,
                "epoch_accuracy": accuracy,
                "epoch_duration": epoch_duration,
            })
=======
        wandb.log({
            "epoch_loss": normalized_loss,
            "epoch_accuracy": accuracy,
            "epoch_duration": epoch_duration,
        })
        
        if cfg.data.load_model_path:
            model_path_torch = cfg.data.load_model_path
            print(f"Loading the model from {model_path_torch}...")
            state_dict_torch = torch.load(model_path_torch, weights_only=True)
            model.load_state_dict(state_dict_torch)
            print(f"Loaded the model from {model_path_torch}.")

>>>>>>> dfde5f0e
        model.eval()
        val_correct = 0
        val_total = 0

        with torch.no_grad():
            for val_batch in val_dataloader:
                val_data, val_labels = val_batch["data_tensor"], val_batch["label_tensor"]
                val_data = val_data.float().to(device)  # Ensure data is float for model input
                val_labels = val_labels.long().to(device)  # Ensure labels are integers for CrossEntropyLoss

                val_output = model(val_data)
                _, val_predictions = torch.max(val_output, dim=1)
<<<<<<< HEAD
                
=======
>>>>>>> dfde5f0e
                val_correct += (val_predictions == val_labels).sum().item()
                val_total += val_labels.size(0)

        val_accuracy = val_correct / val_total if val_total > 0 else 0
        print(f"Epoch [{epoch+1}/{cfg.train.epochs}], Loss: {normalized_loss:.4f}, "
        f"Accuracy: {accuracy*100:.2f}%, Time: {epoch_duration:.2f} seconds",
        f"Validation Accuracy: {val_accuracy * 100:.2f}")
<<<<<<< HEAD
        if cfg.wandb:
            wandb.log({
                "epoch": epoch + 1,
                "train_loss": normalized_loss,
                "train_accuracy": accuracy,
                "val_accuracy": val_accuracy
            })
    
=======

        wandb.log({
            "epoch": epoch + 1,
            "train_loss": normalized_loss,
            "train_accuracy": accuracy,
            "val_accuracy": val_accuracy
        })

        print("Deciding whether to save the model...")

        if best_val_accuracy < val_accuracy and cfg.data.save_model:
            best_val_accuracy = val_accuracy
            model_path_torch = os.path.join(save_dir, f"model_epoch_{epoch+1}.pth")
            torch.save(model.state_dict(), model_path_torch)
            print(f"Model saved at {save_dir}")

>>>>>>> dfde5f0e
if __name__ == "__main__":
    main()<|MERGE_RESOLUTION|>--- conflicted
+++ resolved
@@ -19,13 +19,9 @@
     and trains a logistic regression model.
     """
     cfg_dict = OmegaConf.to_container(cfg, resolve=True)
-<<<<<<< HEAD
     if cfg.wandb:
         wandb.init(project="DeepEmotion", config=cfg_dict)
 
-=======
-    wandb.init(project="DeepEmotion", config=cfg_dict)
->>>>>>> dfde5f0e
     device = torch.device("cuda" if torch.cuda.is_available() else "cpu")
     if cfg.verbose:
         print(f"Device: {device}")
@@ -80,21 +76,14 @@
         epoch_duration = end_time - start_time
         accuracy = correct_predictions / total_samples if total_samples > 0 else 0
         normalized_loss = total_loss / total_samples if total_samples > 0 else 0
-        # Log epoch metrics to WandB
-<<<<<<< HEAD
+        
         if cfg.wandb:
             wandb.log({
                 "epoch_loss": normalized_loss,
                 "epoch_accuracy": accuracy,
                 "epoch_duration": epoch_duration,
             })
-=======
-        wandb.log({
-            "epoch_loss": normalized_loss,
-            "epoch_accuracy": accuracy,
-            "epoch_duration": epoch_duration,
-        })
-        
+
         if cfg.data.load_model_path:
             model_path_torch = cfg.data.load_model_path
             print(f"Loading the model from {model_path_torch}...")
@@ -102,7 +91,6 @@
             model.load_state_dict(state_dict_torch)
             print(f"Loaded the model from {model_path_torch}.")
 
->>>>>>> dfde5f0e
         model.eval()
         val_correct = 0
         val_total = 0
@@ -115,10 +103,6 @@
 
                 val_output = model(val_data)
                 _, val_predictions = torch.max(val_output, dim=1)
-<<<<<<< HEAD
-                
-=======
->>>>>>> dfde5f0e
                 val_correct += (val_predictions == val_labels).sum().item()
                 val_total += val_labels.size(0)
 
@@ -126,7 +110,7 @@
         print(f"Epoch [{epoch+1}/{cfg.train.epochs}], Loss: {normalized_loss:.4f}, "
         f"Accuracy: {accuracy*100:.2f}%, Time: {epoch_duration:.2f} seconds",
         f"Validation Accuracy: {val_accuracy * 100:.2f}")
-<<<<<<< HEAD
+
         if cfg.wandb:
             wandb.log({
                 "epoch": epoch + 1,
@@ -135,15 +119,6 @@
                 "val_accuracy": val_accuracy
             })
     
-=======
-
-        wandb.log({
-            "epoch": epoch + 1,
-            "train_loss": normalized_loss,
-            "train_accuracy": accuracy,
-            "val_accuracy": val_accuracy
-        })
-
         print("Deciding whether to save the model...")
 
         if best_val_accuracy < val_accuracy and cfg.data.save_model:
@@ -152,6 +127,5 @@
             torch.save(model.state_dict(), model_path_torch)
             print(f"Model saved at {save_dir}")
 
->>>>>>> dfde5f0e
 if __name__ == "__main__":
     main()