# base.yaml

project_root: ${hydra:runtime.cwd}/..  # Define project_root first

hydra:
  run:
    dir: ${project_root}/output  # Set Hydra run directory relative to project_root
  output_subdir: null  # No additional subdirectory created within output

  job_logging:
    version: 1
    disable_existing_loggers: True
    formatters:
      simple:
        format: '%(message)s'
    handlers:
      console:
        class: logging.StreamHandler
        formatter: simple
        stream: ext://sys.stdout
    root:
      level: INFO
      handlers: [console]

  hydra_logging:
    version: 1
    disable_existing_loggers: True
    formatters:
      simple:
        format: '%(message)s'
    handlers:
      console:
        class: logging.StreamHandler
        formatter: simple
        stream: ext://sys.stdout
    root:
      level: INFO
      handlers: [console]

data:
  data_path: "${project_root}/data/raw/derivatives/non-linear_anatomical_alignment"
  zarr_path: "${project_root}/dataset.zarr"
<<<<<<< HEAD
  label_path: "${project_root}/data/resampled_annotations/av1o6_resampled.tsv"
  sessions: ["01", "02", "03", "04", "05", "06", "07", "08"]
  file_pattern_template: "*_ses-forrestgump_task-forrestgump_rec-dico7Tad2grpbold7TadNL_run-{}_bold.nii.gz"
  subjects: ["sub-01", "sub-02", "sub-03", "sub-04", "sub-05", "sub-06", "sub-07", "sub-08", "sub-09", "sub-11", "sub-12", "sub-13", "sub-14", "sub-15", "sub-16", "sub-17", "sub-18", "sub-19", "sub-20"]
=======
  label_path: "${project_root}/data/resampled_annotations/av1o6_resampled.tsv" # use first observers labels for now
  sessions: ["01"] #, "03", "04", "05", "06", "07", "08"] # must start from 01, 02, ... 08
  file_pattern_template: "*_ses-forrestgump_task-forrestgump_rec-dico7Tad2grpbold7TadNL_run-{}_bold.nii.gz"
  subjects: ["sub-01"]
>>>>>>> dfde5f0e
  session_offsets: [0, 902, 1784, 2660, 3636, 4560, 5438, 6522] # time offset at session start w.r.t. movie
  emotion_idx: {
    'NONE': 0, 'HAPPINESS': 1, 'FEAR': 2, 'SADNESS': 3, 'LOVE': 4,
    'ANGERRAGE': 5, 'CONTEMPT': 6, 'GRATITUDE': 7, 'ADMIRATION': 8,
    'COMPASSION': 9, 'PRIDE': 10, 'REMORSE': 11, 'DISAPPOINTMENT': 12,
    'HAPPYFOR': 13, 'GLOATING': 14, 'SATISFACTION': 15, 'HOPE': 16, 
    'HATE': 17, 'RELIEF': 18, 'SHAME': 19, 'GRATIFICATION': 20,
    'FEARSCONFIRMED': 21
  }
  normalization: False
  weight_decay: 0
  learning_rate: 0.0001
  seed: 42
  save_model: True
  save_model_path: "output/models"
  # "" or "output/models/ model_epoch_{i}.pth"
  load_model_path : "output/models/model_epoch_5.pth" 
  
train:
  epochs: 50
  batch_size: 16
  shuffle: True
  train_ratio: .8

verbose: True
<<<<<<< HEAD
wandb: False
=======
sys_log: True
>>>>>>> dfde5f0e
<|MERGE_RESOLUTION|>--- conflicted
+++ resolved
@@ -40,17 +40,10 @@
 data:
   data_path: "${project_root}/data/raw/derivatives/non-linear_anatomical_alignment"
   zarr_path: "${project_root}/dataset.zarr"
-<<<<<<< HEAD
   label_path: "${project_root}/data/resampled_annotations/av1o6_resampled.tsv"
   sessions: ["01", "02", "03", "04", "05", "06", "07", "08"]
   file_pattern_template: "*_ses-forrestgump_task-forrestgump_rec-dico7Tad2grpbold7TadNL_run-{}_bold.nii.gz"
   subjects: ["sub-01", "sub-02", "sub-03", "sub-04", "sub-05", "sub-06", "sub-07", "sub-08", "sub-09", "sub-11", "sub-12", "sub-13", "sub-14", "sub-15", "sub-16", "sub-17", "sub-18", "sub-19", "sub-20"]
-=======
-  label_path: "${project_root}/data/resampled_annotations/av1o6_resampled.tsv" # use first observers labels for now
-  sessions: ["01"] #, "03", "04", "05", "06", "07", "08"] # must start from 01, 02, ... 08
-  file_pattern_template: "*_ses-forrestgump_task-forrestgump_rec-dico7Tad2grpbold7TadNL_run-{}_bold.nii.gz"
-  subjects: ["sub-01"]
->>>>>>> dfde5f0e
   session_offsets: [0, 902, 1784, 2660, 3636, 4560, 5438, 6522] # time offset at session start w.r.t. movie
   emotion_idx: {
     'NONE': 0, 'HAPPINESS': 1, 'FEAR': 2, 'SADNESS': 3, 'LOVE': 4,
@@ -76,8 +69,5 @@
   train_ratio: .8
 
 verbose: True
-<<<<<<< HEAD
 wandb: False
-=======
-sys_log: True
->>>>>>> dfde5f0e
+sys_log: True